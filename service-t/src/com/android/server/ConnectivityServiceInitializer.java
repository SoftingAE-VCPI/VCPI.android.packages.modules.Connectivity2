--- conflicted
+++ resolved
@@ -31,7 +31,6 @@
  */
 public final class ConnectivityServiceInitializer extends SystemService {
     private static final String TAG = ConnectivityServiceInitializer.class.getSimpleName();
-    private final Context mContext;
     private final ConnectivityService mConnectivity;
     private final IpSecService mIpSecService;
     private final NsdService mNsdService;
@@ -40,7 +39,6 @@
 
     public ConnectivityServiceInitializer(Context context) {
         super(context);
-        mContext = context;
         // Load JNI libraries used by ConnectivityService and its dependencies
         System.loadLibrary("service-connectivity");
         mEthernetServiceImpl = createEthernetService(context);
@@ -52,11 +50,7 @@
 
     @Override
     public void onStart() {
-<<<<<<< HEAD
-        if (mConnectivity.deviceSupportsEthernet(mContext)) {
-=======
         if (mEthernetServiceImpl != null) {
->>>>>>> 6dde8ac5
             Log.i(TAG, "Registering " + Context.ETHERNET_SERVICE);
             publishBinderService(Context.ETHERNET_SERVICE, mEthernetServiceImpl,
                     /* allowIsolated= */ false);
