--- conflicted
+++ resolved
@@ -107,6 +107,9 @@
 
 # Location of the protobuf src dir in the Android source tree.
 android_protobuf_src = 'external/protobuf/src'
+
+# put all args on a new line for better diffs.
+NEWLINE = ' " +\n         "'
 
 # Compiler flags which are passed through to the blueprint.
 cflag_allowlist = [
@@ -397,15 +400,12 @@
     return write_blueprint_key_value(output, name, value, sort)
 
   def is_compiled(self):
-    return self.type not in ('cc_genrule', 'filegroup', 'cc_defaults')
+    return self.type not in ('cc_genrule', 'filegroup', 'java_genrule')
 
   def is_genrule(self):
     return self.type == "cc_genrule"
 
   def has_input_files(self):
-    for target in self.target.values():
-      if len(target.srcs) > 0:
-        return True
     return len(self.srcs) > 0 or any([len(target.srcs) > 0 for target in self.target.values()])
 
   def merge_attribute(self, key, source_module, allowed_archs, source_key = None):
@@ -623,17 +623,30 @@
   def __init__(self, target):
     # Just to be on the safe side, create a deep-copy.
     self.target = copy.deepcopy(target)
+    self.target.args = self._normalize_args()
+
+  def get_name(self):
+    return label_to_module_name(self.target.name)
+
+  def _normalize_args(self):
     # Convert ['--param=value'] to ['--param', 'value'] for consistency.
-    self.target.args = [str for it in self.target.args for str in it.split('=')]
+    # Escape quotations.
+    normalized_args = []
+    for arg in self.target.args:
+      arg = arg.replace('"', r'\"')
+      if arg.startswith('-'):
+        normalized_args.extend(arg.split('='))
+      else:
+        normalized_args.append(arg)
+    return normalized_args
 
   # There are three types of args:
   # - flags (--flag)
   # - value args (--arg value)
   # - list args (--arg value1 --arg value2)
+  # value args have exactly one arg value pair and list args have one or more arg value pairs.
   # Note that the set of list args contains the set of value args.
-  # value args must have exactly one arg value pair but list args could have one arg value pair.
-  # This is because list args with one arg value pair and value args can not be distinguished only
-  # from the desc.json
+  # This is because list and value args are identical when the list args has only one arg value pair
   # Some functions provide special implementations for each type, while others
   # work on all of them.
   def _has_arg(self, arg):
@@ -657,10 +670,7 @@
 
   # Whether an arg value pair appears exactly once
   def _is_value_arg(self, arg):
-    if operator.countOf(self.target.args, arg) != 1:
-      return False
-    i = self.target.args.index(arg)
-    return not self.target.args[i + 1].startswith('--')
+    return operator.countOf(self.target.args, arg) == 1 and self._is_list_arg(arg)
 
   def _get_value_arg(self, arg):
     assert(self._is_value_arg(arg))
@@ -698,6 +708,12 @@
   def _append_arg(self, arg, value):
     self.target.args.append(arg)
     self.target.args.append(value)
+
+  def _sanitize_filepath_with_location_tag(self, arg):
+    if arg.startswith('../../'):
+      arg = self._sanitize_filepath(arg)
+      arg = self._add_location_tag(arg)
+    return arg
 
   # wrap filename in location tag.
   def _add_location_tag(self, filename):
@@ -717,10 +733,6 @@
   def _update_all_args(self, func):
     self.target.args = [func(arg) for arg in self.target.args]
 
-<<<<<<< HEAD
-  def get_args(self):
-    return self.target.args
-=======
   def get_cmd(self):
     arg_string = NEWLINE.join(self.target.args)
     cmd = '$(location %s) %s' % (
@@ -775,18 +787,17 @@
   # Whether this target generates header files
   def is_header_generated(self):
     return any(os.path.splitext(it)[1] == '.h' for it in self.target.outputs)
->>>>>>> 7124a225
 
 class WriteBuildDateHeaderSanitizer(BaseActionSanitizer):
-  def get_args(self):
+  def _sanitize_args(self):
     self._set_arg_at(0, '$(out)')
-    return super().get_args()
+    super()._sanitize_args()
 
 class WriteBuildFlagHeaderSanitizer(BaseActionSanitizer):
-  def get_args(self):
+  def _sanitize_args(self):
     self._set_value_arg('--gen-dir', '.')
     self._set_value_arg('--output', '$(out)')
-    return super().get_args()
+    super()._sanitize_args()
 
 class JniGeneratorSanitizer(BaseActionSanitizer):
   def _add_location_tag_to_filepath(self, arg):
@@ -796,7 +807,7 @@
       arg = self._add_location_tag(arg)
     return arg
 
-  def get_args(self):
+  def _sanitize_args(self):
     self._update_value_arg('--jar_file', self._sanitize_filepath, False)
     self._update_value_arg('--jar_file', self._add_location_tag, False)
     if self._has_arg('--jar_file'):
@@ -806,7 +817,12 @@
     self._delete_value_arg('--prev_output_dir', False)
     self._update_list_arg('--input_file', self._sanitize_filepath)
     self._update_list_arg('--input_file', self._add_location_tag_to_filepath)
-    return super().get_args()
+    super()._sanitize_args()
+
+  def _sanitize_outputs(self):
+    # fix target.output directory to match #include statements.
+    self.target.outputs = {re.sub('^jni_headers/', '', out) for out in self.target.outputs}
+    super()._sanitize_outputs()
 
   def get_tool_files(self):
     tool_files = super().get_tool_files()
@@ -816,14 +832,10 @@
     return tool_files
 
 class JniRegistrationGeneratorSanitizer(BaseActionSanitizer):
-<<<<<<< HEAD
-  def get_args(self):
-=======
   def _sanitize_inputs(self):
     self.target.inputs = [file for file in self.target.inputs if not file.startswith('//out/')]
 
   def _sanitize_args(self):
->>>>>>> 7124a225
     self._update_value_arg('--depfile', self._sanitize_filepath)
     self._update_value_arg('--srcjar-path', self._sanitize_filepath)
     self._update_value_arg('--header-path', self._sanitize_filepath)
@@ -831,36 +843,42 @@
     # update_jni_registration_module removes them from the srcs of the module
     # It might be better to remove sources by '--sources-exclusions'
     self._delete_value_arg('--sources-exclusions')
-    return super().get_args()
+    super()._sanitize_args()
+
+  def get_cmd(self):
+    # jni_registration_generator.py doesn't work with python2
+    cmd = "python3 " + super().get_cmd()
+    # Path in the original sources file does not work in genrule.
+    # So creating sources file in cmd based on the srcs of this target.
+    # Adding ../$(current_dir)/ to the head because jni_registration_generator.py uses the files
+    # whose path startswith(..)
+    commands = ["current_dir=`basename \\\`pwd\\\``;",
+                "for f in $(in);",
+                "do",
+                "echo \\\"../$$current_dir/$$f\\\" >> $(genDir)/java.sources;",
+                "done;",
+                cmd]
+
+    # .h file jni_registration_generator.py generates has #define with directory name.
+    # With the genrule env that contains "." which is invalid. So replace that at the end of cmd.
+    commands.append(";sed -i -e 's/OUT_SOONG_.TEMP_SBOX_.*_OUT/GEN/g' ")
+    commands.append("$(genDir)/components/cronet/android/cronet_jni_registration.h")
+    return NEWLINE.join(commands)
+
+class JavaJniRegistrationGeneratorSanitizer(JniRegistrationGeneratorSanitizer):
+  def get_name(self):
+    return label_to_module_name(self.target.name) + "__java"
+
+  def _sanitize_outputs(self):
+    self.target.outputs = [out for out in self.target.outputs if
+                           out.endswith(".srcjar")]
+    super()._sanitize_outputs()
 
 class VersionSanitizer(BaseActionSanitizer):
-  def _sanitize_version_filepath(self, arg):
-    if arg.startswith('../../'):
-      arg = self._sanitize_filepath(arg)
-      arg = self._add_location_tag(arg)
-    return arg
-
-  def _sanitize_eval(self):
-    assert (self._is_value_arg('-e'))
-    # arg for -e EVAL option should be passed in -e PATCH_HI=int(PATCH)//256 format.
-    index = self.target.args.index('-e')
-    value = '%s=\'%s\'' % (self.target.args[index + 1], self.target.args[index + 2])
-    # escape '"' in the value
-    value = value.replace('"', r'\"')
-    self._set_arg_at(index + 1, value)
-    self.target.args.pop(index + 2)
-
-  def get_args(self):
+  def _sanitize_args(self):
     self._set_value_arg('-o', '$(out)')
     # args for the version.py contain file path without leading --arg key. So apply sanitize
     # function for all the args.
-<<<<<<< HEAD
-    self._update_all_args(self._sanitize_version_filepath)
-    self._sanitize_eval()
-    return super().get_args()
-
-def get_action_sanitizer(target):
-=======
     self._update_all_args(self._sanitize_filepath_with_location_tag)
     self._set_value_arg('-e', "'%s'" % self._get_value_arg('-e'))
     super()._sanitize_args()
@@ -901,7 +919,6 @@
     super()._sanitize_args()
 
 def get_action_sanitizer(target, type):
->>>>>>> 7124a225
   if target.script == "//build/write_buildflag_header.py":
     return WriteBuildFlagHeaderSanitizer(target)
   elif target.script == "//build/write_build_date_header.py":
@@ -909,11 +926,12 @@
   elif target.script == '//base/android/jni_generator/jni_generator.py':
     return JniGeneratorSanitizer(target)
   elif target.script == '//base/android/jni_generator/jni_registration_generator.py':
-    return JniRegistrationGeneratorSanitizer(target)
+    if type == 'java_genrule':
+      return JavaJniRegistrationGeneratorSanitizer(target)
+    else:
+      return JniRegistrationGeneratorSanitizer(target)
   elif target.script == "//build/util/version.py":
     return VersionSanitizer(target)
-<<<<<<< HEAD
-=======
   elif target.script == "//build/android/gyp/java_cpp_enum.py":
     return JavaCppEnumSanitizer(target)
   elif target.script == "//net/tools/dafsa/make_dafsa.py":
@@ -924,7 +942,6 @@
     return JavaCppStringSanitizer(target)
   elif target.script == '//build/android/gyp/write_native_libraries_java.py':
     return WriteNativeLibrariesJavaSanitizer(target)
->>>>>>> 7124a225
   else:
     # TODO: throw exception here once all script hacks have been converted.
     return BaseActionSanitizer(target)
@@ -960,71 +977,6 @@
         new_args.append(arg)
 
   target.args = new_args
-<<<<<<< HEAD
-  return create_action_module(blueprint, target)
-
-def create_action_module(blueprint, target):
-  bp_module_name = label_to_module_name(target.name)
-  module = Module('cc_genrule', bp_module_name, target.name)
-
-  sanitizer = get_action_sanitizer(target)
-  target.args = sanitizer.get_args()
-
-  if target.script == '//base/android/jni_generator/jni_generator.py':
-    # fix target.output directory to match #include statements.
-    target.outputs = [re.sub('^jni_headers/', '', out) for out in target.outputs]
-
-    # android_jar.classes should be part of the tools as it list implicit classes
-    # for the script to generate JNI headers.
-    module.tool_files.add("base/android/jni_generator/android_jar.classes")
-
-  elif target.script == '//base/android/jni_generator/jni_registration_generator.py':
-    # jni_registration_generator.py pulls in some config dependencies that we
-    # do not handle. Remove them.
-    # TODO: find a better way to do this.
-    target.deps.clear()
-
-    target.inputs = [file for file in target.inputs if not file.startswith('//out/')]
-  elif target.script == "//net/tools/dafsa/make_dafsa.py":
-    # This script generates .cc files but source (registry_controlled_domain.cc) in the target that
-    # depends on this target includes .cc file this script generates.
-    module.genrule_headers.add(module.name)
-  elif target.script == "//build/util/version.py":
-    # android_chrome_version.py is not specified in anywhere but version.py imports this file
-    module.tool_files.add('build/util/android_chrome_version.py')
-
-  script = gn_utils.label_to_path(target.script)
-  module.tool_files.add(script)
-
-  # Handle passing parameters via response file by piping them into the script
-  # and reading them from /dev/stdin.
-  response_file = '{{response_file_name}}'
-  use_response_file = response_file in target.args
-  if use_response_file:
-    # Replace {{response_file_contents}} with /dev/stdin
-    target.args = ['/dev/stdin' if it == response_file else it for it in target.args]
-
-  # put all args on a new line for better diffs.
-  NEWLINE = ' " +\n         "'
-  arg_string = NEWLINE.join(target.args)
-  module.cmd = '$(location %s) %s' % (script, arg_string)
-
-  if use_response_file:
-    # Pipe response file contents into script
-    module.cmd = 'echo \'%s\' |%s%s' % (target.response_file_contents, NEWLINE, module.cmd)
-
-  if any(os.path.splitext(it)[1] == '.h' for it in target.outputs):
-    module.genrule_headers.add(bp_module_name)
-
-  # gn treats inputs and sources for actions equally.
-  # soong only supports source files inside srcs, non-source files are added as
-  # tool_files dependency.
-  for it in target.sources or target.inputs:
-    if is_supported_source_file(it):
-      module.srcs.add(gn_utils.label_to_path(it))
-    else:
-      module.tool_files.add(gn_utils.label_to_path(it))
-=======
   return create_action_module(blueprint, target, 'cc_genrule')
 
 def create_action_module(blueprint, target, type):
@@ -1038,34 +990,6 @@
     module.genrule_headers.add(module.name)
   module.srcs = sanitizer.get_srcs()
   module.tool_files = sanitizer.get_tool_files()
->>>>>>> 7124a225
-
-  # Actions using template "action_with_pydeps" also put script inside inputs.
-  # TODO: it might make sense to filter inputs inside GnParser.
-  if script in module.srcs:
-    module.srcs.remove(script)
-
-  module.out.update(target.outputs)
-
-  if target.script == '//base/android/jni_generator/jni_registration_generator.py':
-    # jni_registration_generator.py doesn't work with python2
-    module.cmd = "python3 " + module.cmd
-    # Path in the original sources file does not work in genrule.
-    # So creating sources file in cmd based on the srcs of this target.
-    # Adding ../$(current_dir)/ to the head because jni_registration_generator.py uses the files
-    # whose path startswith(..)
-    commands = ["current_dir=`basename \\\`pwd\\\``;",
-                "for f in $(in);",
-                "do",
-                "echo \\\"../$$current_dir/$$f\\\" >> $(genDir)/java.sources;",
-                "done;",
-                module.cmd]
-
-    # .h file jni_registration_generator.py generates has #define with directory name.
-    # With the genrule env that contains "." which is invalid. So replace that at the end of cmd.
-    commands.append(";sed -i -e 's/OUT_SOONG_.TEMP_SBOX_.*_OUT/GEN/g' ")
-    commands.append("$(genDir)/components/cronet/android/cronet_jni_registration.h")
-    module.cmd = NEWLINE.join(commands)
 
   blueprint.add_module(module)
   return module
@@ -1109,7 +1033,6 @@
   module.local_include_dirs.update([gn_utils.label_to_path(d)
                                  for d in include_dirs
                                  if not re.match('^//out/.*', d)])
-
 
 def create_modules_from_target(blueprint, gn, gn_target_name):
   """Generate module(s) for a given GN target.
@@ -1150,7 +1073,7 @@
     if module is None:
       return None
   elif target.type == 'action':
-    module = create_action_module(blueprint, target)
+    module = create_action_module(blueprint, target, 'cc_genrule')
   elif target.type == 'action_foreach':
     module = create_action_foreach_modules(blueprint, target)
   elif target.type == 'copy':
@@ -1329,6 +1252,8 @@
   bp_module_name = module_prefix + 'java'
   module = Module('java_library', bp_module_name, '//gn:java')
   module.srcs.update([gn_utils.label_to_path(source) for source in gn.java_sources])
+  for dep in gn.java_actions:
+    dep_module = create_action_module(blueprint, gn.get_target(dep), 'java_genrule')
   blueprint.add_module(module)
 
 def update_jni_registration_module(module, gn):
