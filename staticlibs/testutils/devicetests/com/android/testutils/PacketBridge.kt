--- conflicted
+++ resolved
@@ -37,14 +37,9 @@
  *
  * See {@link PacketForwarder} for more detailed information.
  */
-// TODO: Support multiple addresses.
 class PacketBridge(
     context: Context,
-<<<<<<< HEAD
-    address: LinkAddress,
-=======
     addresses: List<LinkAddress>,
->>>>>>> 24b54c22
     dnsAddr: InetAddress
 ) {
     private val binder = Binder()
@@ -54,15 +49,9 @@
 
     // Create test networks. The needed permissions should be supplied by the callers.
     @SuppressLint("MissingPermission")
-<<<<<<< HEAD
-    private val internalIface = tnm.createTunInterface(listOf(address))
-    @SuppressLint("MissingPermission")
-    private val externalIface = tnm.createTunInterface(listOf(address))
-=======
     private val internalIface = tnm.createTunInterface(addresses)
     @SuppressLint("MissingPermission")
     private val externalIface = tnm.createTunInterface(addresses)
->>>>>>> 24b54c22
 
     // Register test networks to ConnectivityService.
     private val internalNetworkCallback: TestableNetworkCallback
@@ -70,13 +59,8 @@
     val internalNetwork: Network
     val externalNetwork: Network
     init {
-<<<<<<< HEAD
-        val (inCb, inNet) = createTestNetwork(internalIface, address, dnsAddr)
-        val (exCb, exNet) = createTestNetwork(externalIface, address, dnsAddr)
-=======
         val (inCb, inNet) = createTestNetwork(internalIface, addresses, dnsAddr)
         val (exCb, exNet) = createTestNetwork(externalIface, addresses, dnsAddr)
->>>>>>> 24b54c22
         internalNetworkCallback = inCb
         externalNetworkCallback = exCb
         internalNetwork = inNet
