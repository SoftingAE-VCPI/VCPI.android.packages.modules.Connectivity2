--- conflicted
+++ resolved
@@ -47,6 +47,7 @@
 import android.os.Build;
 import android.os.Parcel;
 import android.os.Parcelable;
+import android.text.TextUtils;
 import android.util.ArraySet;
 import android.util.Log;
 
@@ -58,12 +59,10 @@
 import java.lang.annotation.Retention;
 import java.lang.annotation.RetentionPolicy;
 import java.util.Arrays;
+import java.util.Collections;
 import java.util.Comparator;
-<<<<<<< HEAD
-=======
 import java.util.HashSet;
 import java.util.List;
->>>>>>> 290cb1d6
 import java.util.Objects;
 import java.util.Set;
 import java.util.SortedSet;
@@ -296,6 +295,102 @@
                     "buildTemplateProxy is not supported on Android U devices or above");
         }
         return new NetworkTemplate(MATCH_PROXY, null, null);
+    }
+
+    /**
+     * Template to match all metered carrier networks with the given IMSI.
+     *
+     * @hide
+     */
+    // TODO(b/273963543): Remove this method. This can only be done after there are no more callers,
+    //  including in OEM code which can access this by linking against the framework.
+    public static NetworkTemplate buildTemplateCarrierMetered(@NonNull String subscriberId) {
+        if (SdkLevel.isAtLeastU()) {
+            throw new UnsupportedOperationException(
+                    "buildTemplateCarrierMetered is not supported on Android U devices or above");
+        }
+        return new NetworkTemplate.Builder(MATCH_CARRIER)
+                // Set.of will throw if subscriberId is null
+                .setSubscriberIds(Set.of(subscriberId))
+                .setMeteredness(METERED_YES)
+                .build();
+    }
+
+    /**
+     * Template to match cellular networks with the given IMSI, {@code ratType} and
+     * {@code metered}. Use {@link #NETWORK_TYPE_ALL} to include all network types when
+     * filtering. See {@code TelephonyManager.NETWORK_TYPE_*}.
+     *
+     * @hide
+     */
+    // TODO(b/273963543): Remove this method. This can only be done after there are no more callers,
+    //  including in OEM code which can access this by linking against the framework.
+    public static NetworkTemplate buildTemplateMobileWithRatType(@Nullable String subscriberId,
+            int ratType, int metered) {
+        if (SdkLevel.isAtLeastU()) {
+            throw new UnsupportedOperationException("buildTemplateMobileWithRatType is not "
+                    + "supported on Android U devices or above");
+        }
+        return new NetworkTemplate.Builder(MATCH_MOBILE)
+                .setSubscriberIds(TextUtils.isEmpty(subscriberId)
+                        ? Collections.emptySet()
+                        : Set.of(subscriberId))
+                .setMeteredness(metered)
+                .setRatType(ratType)
+                .build();
+    }
+
+
+    /**
+     * Template to match {@link ConnectivityManager#TYPE_WIFI} networks with the
+     * given key of the wifi network.
+     *
+     * @param wifiNetworkKey key of the wifi network. see {@link WifiInfo#getNetworkKey()}
+     *                  to know details about the key.
+     * @hide
+     */
+    // TODO(b/273963543): Remove this method. This can only be done after there are no more callers,
+    //  including in OEM code which can access this by linking against the framework.
+    public static NetworkTemplate buildTemplateWifi(@NonNull String wifiNetworkKey) {
+        if (SdkLevel.isAtLeastU()) {
+            throw new UnsupportedOperationException("buildTemplateWifi is not "
+                    + "supported on Android U devices or above");
+        }
+        return new NetworkTemplate.Builder(MATCH_WIFI)
+                // Set.of will throw if wifiNetworkKey is null
+                .setWifiNetworkKeys(Set.of(wifiNetworkKey))
+                .build();
+    }
+
+    /**
+     * Template to match all {@link ConnectivityManager#TYPE_WIFI} networks with the given
+     * key of the wifi network and IMSI.
+     *
+     * Call with {@link #WIFI_NETWORK_KEY_ALL} for {@code wifiNetworkKey} to get result regardless
+     * of key of the wifi network.
+     *
+     * @param wifiNetworkKey key of the wifi network. see {@link WifiInfo#getNetworkKey()}
+     *                  to know details about the key.
+     * @param subscriberId the IMSI associated to this wifi network.
+     *
+     * @hide
+     */
+    // TODO(b/273963543): Remove this method. This can only be done after there are no more callers,
+    //  including in OEM code which can access this by linking against the framework.
+    public static NetworkTemplate buildTemplateWifi(@Nullable String wifiNetworkKey,
+            @Nullable String subscriberId) {
+        if (SdkLevel.isAtLeastU()) {
+            throw new UnsupportedOperationException("buildTemplateWifi is not "
+                    + "supported on Android U devices or above");
+        }
+        return new NetworkTemplate.Builder(MATCH_WIFI)
+                .setSubscriberIds(subscriberId == null
+                        ? Collections.emptySet()
+                        : Set.of(subscriberId))
+                .setWifiNetworkKeys(wifiNetworkKey == null
+                        ? Collections.emptySet()
+                        : Set.of(wifiNetworkKey))
+                .build();
     }
 
     private final int mMatchRule;
@@ -857,8 +952,7 @@
      * subscribers.
      * <p>
      * For example, given an incoming template matching B, and the currently
-     * active merge set [A,B], we'd return a new template that primarily matches
-     * A, but also matches B.
+     * active merge set [A,B], we'd return a new template that matches both A and B.
      *
      * @hide
      */
@@ -867,6 +961,49 @@
                     + "Callers should have their own logic to merge template for"
                     + " different IMSIs and stop calling this function.")
     public static NetworkTemplate normalize(NetworkTemplate template, String[] merged) {
+        return normalizeImpl(template, Collections.singletonList(merged));
+    }
+
+    /**
+     * Examine the given template and normalize it.
+     * We pick the "lowest" merged subscriber as the primary
+     * for key purposes, and expand the template to match all other merged
+     * subscribers.
+     *
+     * There can be multiple merged subscriberIds for multi-SIM devices.
+     *
+     * <p>
+     * For example, given an incoming template matching B, and the currently
+     * active merge set [A,B], we'd return a new template that matches both A and B.
+     *
+     * @hide
+     */
+    // TODO(b/273963543): Remove this method. This can only be done after there are no more callers,
+    //  including in OEM code which can access this by linking against the framework.
+    public static NetworkTemplate normalize(NetworkTemplate template, List<String[]> mergedList) {
+        if (SdkLevel.isAtLeastU()) {
+            throw new UnsupportedOperationException(
+                    "normalize is not supported on Android U devices or above");
+        }
+        return normalizeImpl(template, mergedList);
+    }
+
+    /**
+     * Examine the given template and normalize it.
+     * We pick the "lowest" merged subscriber as the primary
+     * for key purposes, and expand the template to match all other merged
+     * subscribers.
+     *
+     * There can be multiple merged subscriberIds for multi-SIM devices.
+     *
+     * <p>
+     * For example, given an incoming template matching B, and the currently
+     * active merge set [A,B], we'd return a new template that matches both A and B.
+     *
+     * @hide
+     */
+    private static NetworkTemplate normalizeImpl(NetworkTemplate template,
+            List<String[]> mergedList) {
         // Now there are several types of network which uses SubscriberId to store network
         // information. For instances:
         // The TYPE_WIFI with subscriberId means that it is a merged carrier wifi network.
@@ -874,18 +1011,21 @@
 
         if (CollectionUtils.isEmpty(template.mMatchSubscriberIds)) return template;
 
-        if (CollectionUtils.contains(merged, template.mMatchSubscriberIds[0])) {
-            // Requested template subscriber is part of the merge group; return
-            // a template that matches all merged subscribers.
-            final String[] matchWifiNetworkKeys = template.mMatchWifiNetworkKeys;
-            // TODO: Use NetworkTemplate.Builder to build a template after NetworkTemplate
-            // could handle incompatible subscriberIds. See b/217805241.
-            return new NetworkTemplate(template.mMatchRule, merged,
-                    CollectionUtils.isEmpty(matchWifiNetworkKeys)
-                            ? new String[0] : new String[] { matchWifiNetworkKeys[0] },
-                    (template.mMatchRule == MATCH_MOBILE || template.mMatchRule == MATCH_CARRIER)
-                            ? METERED_YES : METERED_ALL,
-                    ROAMING_ALL, DEFAULT_NETWORK_ALL, NETWORK_TYPE_ALL, OEM_MANAGED_ALL);
+        for (String[] merged : mergedList) {
+            if (CollectionUtils.contains(merged, template.mMatchSubscriberIds[0])) {
+                // Requested template subscriber is part of the merge group; return
+                // a template that matches all merged subscribers.
+                final String[] matchWifiNetworkKeys = template.mMatchWifiNetworkKeys;
+                // TODO: Use NetworkTemplate.Builder to build a template after NetworkTemplate
+                // could handle incompatible subscriberIds. See b/217805241.
+                return new NetworkTemplate(template.mMatchRule, merged,
+                        CollectionUtils.isEmpty(matchWifiNetworkKeys)
+                                ? new String[0] : new String[] { matchWifiNetworkKeys[0] },
+                        (template.mMatchRule == MATCH_MOBILE
+                                || template.mMatchRule == MATCH_CARRIER)
+                                ? METERED_YES : METERED_ALL,
+                        ROAMING_ALL, DEFAULT_NETWORK_ALL, NETWORK_TYPE_ALL, OEM_MANAGED_ALL);
+            }
         }
 
         return template;
