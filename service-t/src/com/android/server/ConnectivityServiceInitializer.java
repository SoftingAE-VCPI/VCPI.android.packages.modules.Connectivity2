--- conflicted
+++ resolved
@@ -21,12 +21,9 @@
 
 import com.android.modules.utils.build.SdkLevel;
 import com.android.networkstack.apishim.ConstantsShim;
-<<<<<<< HEAD
-=======
 import com.android.server.connectivity.ConnectivityNativeService;
 import com.android.server.ethernet.EthernetService;
 import com.android.server.ethernet.EthernetServiceImpl;
->>>>>>> 06a82b4d
 import com.android.server.nearby.NearbyService;
 
 /**
@@ -40,11 +37,13 @@
     private final IpSecService mIpSecService;
     private final NsdService mNsdService;
     private final NearbyService mNearbyService;
+    private final EthernetServiceImpl mEthernetServiceImpl;
 
     public ConnectivityServiceInitializer(Context context) {
         super(context);
         // Load JNI libraries used by ConnectivityService and its dependencies
         System.loadLibrary("service-connectivity");
+        mEthernetServiceImpl = createEthernetService(context);
         mConnectivity = new ConnectivityService(context);
         mIpSecService = createIpSecService(context);
         mConnectivityNative = createConnectivityNativeService(context);
@@ -54,6 +53,12 @@
 
     @Override
     public void onStart() {
+        if (mEthernetServiceImpl != null) {
+            Log.i(TAG, "Registering " + Context.ETHERNET_SERVICE);
+            publishBinderService(Context.ETHERNET_SERVICE, mEthernetServiceImpl,
+                    /* allowIsolated= */ false);
+        }
+
         Log.i(TAG, "Registering " + Context.CONNECTIVITY_SERVICE);
         publishBinderService(Context.CONNECTIVITY_SERVICE, mConnectivity,
                 /* allowIsolated= */ false);
@@ -79,12 +84,17 @@
             publishBinderService(ConstantsShim.NEARBY_SERVICE, mNearbyService,
                     /* allowIsolated= */ false);
         }
+
     }
 
     @Override
     public void onBootPhase(int phase) {
         if (mNearbyService != null) {
             mNearbyService.onBootPhase(phase);
+        }
+
+        if (phase == SystemService.PHASE_SYSTEM_SERVICES_READY && mEthernetServiceImpl != null) {
+            mEthernetServiceImpl.start();
         }
     }
 
@@ -133,4 +143,15 @@
             return null;
         }
     }
+
+    /**
+     * Return EthernetServiceImpl instance or null if current SDK is lower than T or Ethernet
+     * service isn't necessary.
+     */
+    private EthernetServiceImpl createEthernetService(final Context context) {
+        if (!SdkLevel.isAtLeastT() || !mConnectivity.deviceSupportsEthernet(context)) {
+            return null;
+        }
+        return EthernetService.create(context);
+    }
 }