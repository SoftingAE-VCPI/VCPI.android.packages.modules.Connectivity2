--- conflicted
+++ resolved
@@ -143,6 +143,7 @@
 import com.android.net.module.util.Struct.U8;
 import com.android.net.module.util.bpf.CookieTagMapKey;
 import com.android.net.module.util.bpf.CookieTagMapValue;
+import com.android.server.BpfNetMaps;
 import com.android.server.net.NetworkStatsService.AlertObserver;
 import com.android.server.net.NetworkStatsService.NetworkStatsSettings;
 import com.android.server.net.NetworkStatsService.NetworkStatsSettings.Config;
@@ -248,15 +249,11 @@
     private HandlerThread mHandlerThread;
     @Mock
     private LocationPermissionChecker mLocationPermissionChecker;
-<<<<<<< HEAD
-    private TestBpfMap<U32, U8> mUidCounterSetMap = spy(new TestBpfMap<>(U32.class, U8.class));
-=======
     private TestBpfMap<S32, U8> mUidCounterSetMap = spy(new TestBpfMap<>(S32.class, U8.class));
     @Mock
     private BpfNetMaps mBpfNetMaps;
     @Mock
     private SkDestroyListener mSkDestroyListener;
->>>>>>> 78f30166
 
     private TestBpfMap<CookieTagMapKey, CookieTagMapValue> mCookieTagMap = new TestBpfMap<>(
             CookieTagMapKey.class, CookieTagMapValue.class);
@@ -508,6 +505,17 @@
             @Override
             public boolean isDebuggable() {
                 return mIsDebuggable == Boolean.TRUE;
+            }
+
+            @Override
+            public BpfNetMaps makeBpfNetMaps(Context ctx) {
+                return mBpfNetMaps;
+            }
+
+            @Override
+            public SkDestroyListener makeSkDestroyListener(
+                    IBpfMap<CookieTagMapKey, CookieTagMapValue> cookieTagMap, Handler handler) {
+                return mSkDestroyListener;
             }
         };
     }
